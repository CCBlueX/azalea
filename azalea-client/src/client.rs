use crate::{Account, Player};
use azalea_auth::game_profile::GameProfile;
use azalea_core::{ChunkPos, EntityPos, PositionDelta, PositionDeltaTrait, ResourceLocation};
use azalea_entity::Entity;
use azalea_protocol::{
    connect::{GameConnection, HandshakeConnection},
    packets::{
        game::{
            clientbound_player_chat_packet::ClientboundPlayerChatPacket,
            clientbound_system_chat_packet::ClientboundSystemChatPacket,
            serverbound_accept_teleportation_packet::ServerboundAcceptTeleportationPacket,
            serverbound_custom_payload_packet::ServerboundCustomPayloadPacket,
            serverbound_keep_alive_packet::ServerboundKeepAlivePacket,
            serverbound_move_player_packet_pos_rot::ServerboundMovePlayerPacketPosRot, GamePacket,
        },
        handshake::client_intention_packet::ClientIntentionPacket,
        login::{
            serverbound_hello_packet::ServerboundHelloPacket,
            serverbound_key_packet::{NonceOrSaltSignature, ServerboundKeyPacket},
            LoginPacket,
        },
        ConnectionProtocol, PROTOCOL_VERSION,
    },
    resolver, ServerAddress,
};
use azalea_world::Dimension;
use std::{
    fmt::Debug,
    sync::{Arc, Mutex},
};
use tokio::{
    sync::mpsc::{self, UnboundedReceiver, UnboundedSender},
    time::{self},
};

#[derive(Debug, Clone)]
pub enum Event {
    Login,
    Chat(ChatPacket),
    /// A game tick, happens 20 times per second.
    GameTick,
}

#[derive(Debug, Clone)]
pub enum ChatPacket {
    System(ClientboundSystemChatPacket),
    Player(Box<ClientboundPlayerChatPacket>),
}

// impl ChatPacket {
//     pub fn message(&self) -> &str {
//         match self {
//             ChatPacket::System(p) => &p.content,
//             ChatPacket::Player(p) => &p.message,
//         }
//     }
// }

/// A player that you can control that is currently in a Minecraft server.
#[derive(Clone)]
pub struct Client {
    game_profile: GameProfile,
    pub conn: Arc<tokio::sync::Mutex<GameConnection>>,
    pub player: Arc<Mutex<Player>>,
    pub dimension: Arc<Mutex<Option<Dimension>>>,
    // game_loop
}

/// Whether we should ignore errors when decoding packets.
const IGNORE_ERRORS: bool = !cfg!(debug_assertions);

#[derive(Debug)]
struct HandleError(String);

impl Client {
    /// Connect to a Minecraft server with an account.
    pub async fn join(
        account: &Account,
        address: &ServerAddress,
    ) -> Result<(Self, UnboundedReceiver<Event>), String> {
        let resolved_address = resolver::resolve_address(address).await?;

        let mut conn = HandshakeConnection::new(&resolved_address).await?;

        // handshake
        conn.write(
            ClientIntentionPacket {
                protocol_version: PROTOCOL_VERSION,
                hostname: address.host.clone(),
                port: address.port,
                intention: ConnectionProtocol::Login,
            }
            .get(),
        )
        .await;
        let mut conn = conn.login();

        // login
        conn.write(
            ServerboundHelloPacket {
                username: account.username.clone(),
                public_key: None,
            }
            .get(),
        )
        .await;

        let (conn, game_profile) = loop {
            let packet_result = conn.read().await;
            match packet_result {
                Ok(packet) => match packet {
                    LoginPacket::ClientboundHelloPacket(p) => {
                        println!("Got encryption request");
                        let e = azalea_crypto::encrypt(&p.public_key, &p.nonce).unwrap();

                        // TODO: authenticate with the server here (authenticateServer)

                        conn.write(
                            ServerboundKeyPacket {
                                nonce_or_salt_signature: NonceOrSaltSignature::Nonce(
                                    e.encrypted_nonce,
                                ),
                                key_bytes: e.encrypted_public_key,
                            }
                            .get(),
                        )
                        .await;
                        conn.set_encryption_key(e.secret_key);
                    }
                    LoginPacket::ClientboundLoginCompressionPacket(p) => {
                        println!("Got compression request {:?}", p.compression_threshold);
                        conn.set_compression_threshold(p.compression_threshold);
                    }
                    LoginPacket::ClientboundGameProfilePacket(p) => {
                        println!("Got profile {:?}", p.game_profile);
                        break (conn.game(), p.game_profile);
                    }
                    LoginPacket::ClientboundLoginDisconnectPacket(p) => {
                        println!("Got disconnect {:?}", p);
                    }
                    LoginPacket::ClientboundCustomQueryPacket(p) => {
                        println!("Got custom query {:?}", p);
                    }
                    _ => panic!("Unexpected packet {:?}", packet),
                },
                Err(e) => {
                    panic!("Error: {:?}", e);
                }
            }
        };

        let conn = Arc::new(tokio::sync::Mutex::new(conn));

        let (tx, rx) = mpsc::unbounded_channel();

        // we got the GameConnection, so the server is now connected :)
        let client = Client {
            game_profile,
            conn,
            player: Arc::new(Mutex::new(Player::default())),
            dimension: Arc::new(Mutex::new(None)),
        };

        // just start up the game loop and we're ready!

        // if you get an error right here that means you're doing something with locks wrong
        // read the error to see where the issue is
        // you might be able to just drop the lock or put it in its own scope to fix
        tokio::spawn(Self::protocol_loop(client.clone(), tx.clone()));
        tokio::spawn(Self::game_tick_loop(client.clone(), tx));

        Ok((client, rx))
    }

    async fn protocol_loop(client: Client, tx: UnboundedSender<Event>) {
        loop {
            let r = client.conn.lock().await.read().await;
            match r {
                Ok(packet) => match Self::handle(&packet, &client, &tx).await {
                    Ok(_) => {}
                    Err(e) => {
                        println!("Error handling packet: {:?}", e);
                        if IGNORE_ERRORS {
                            continue;
                        } else {
                            panic!("Error handling packet: {:?}", e);
                        }
                    }
                },
                Err(e) => {
                    if IGNORE_ERRORS {
                        println!("Error: {:?}", e);
                        if e == "length wider than 21-bit" {
                            panic!();
                        }
                    } else {
                        panic!("Error: {:?}", e);
                    }
                }
            };
        }
    }

    async fn handle(
        packet: &GamePacket,
        client: &Client,
        tx: &UnboundedSender<Event>,
    ) -> Result<(), HandleError> {
        match packet {
            GamePacket::ClientboundLoginPacket(p) => {
                println!("Got login packet {:?}", p);

                {
                    // // write p into login.txt
                    // std::io::Write::write_all(
                    //     &mut std::fs::File::create("login.txt").unwrap(),
                    //     format!("{:#?}", p).as_bytes(),
                    // )
                    // .unwrap();

                    // TODO: have registry_holder be a struct because this sucks rn
                    // best way would be to add serde support to azalea-nbt

                    let registry_holder = p
                        .registry_holder
                        .as_compound()
                        .expect("Registry holder is not a compound")
                        .get("")
                        .expect("No \"\" tag")
                        .as_compound()
                        .expect("\"\" tag is not a compound");
                    let dimension_types = registry_holder
                        .get("minecraft:dimension_type")
                        .expect("No dimension_type tag")
                        .as_compound()
                        .expect("dimension_type is not a compound")
                        .get("value")
                        .expect("No dimension_type value")
                        .as_list()
                        .expect("dimension_type value is not a list");
                    let dimension_type = dimension_types
                        .iter()
                        .find(|t| {
                            t.as_compound()
                                .expect("dimension_type value is not a compound")
                                .get("name")
                                .expect("No name tag")
                                .as_string()
                                .expect("name is not a string")
                                == p.dimension_type.to_string()
                        })
                        .unwrap_or_else(|| {
                            panic!("No dimension_type with name {}", p.dimension_type)
                        })
                        .as_compound()
                        .unwrap()
                        .get("element")
                        .expect("No element tag")
                        .as_compound()
                        .expect("element is not a compound");
                    let height = (*dimension_type
                        .get("height")
                        .expect("No height tag")
                        .as_int()
                        .expect("height tag is not an int"))
                    .try_into()
                    .expect("height is not a u32");
                    let min_y = *dimension_type
                        .get("min_y")
                        .expect("No min_y tag")
                        .as_int()
                        .expect("min_y tag is not an int");

                    let mut dimension_lock = client.dimension.lock().unwrap();
                    // the 16 here is our render distance
                    // i'll make this an actual setting later
                    *dimension_lock = Some(Dimension::new(16, height, min_y));

                    let entity =
                        Entity::new(p.player_id, client.game_profile.uuid, EntityPos::default());
                    dimension_lock
                        .as_mut()
                        .expect(
                            "Dimension doesn't exist! We should've gotten a login packet by now.",
                        )
                        .add_entity(entity);

                    let mut player_lock = client.player.lock().unwrap();

                    player_lock.set_entity_id(p.player_id);
                }

                client
                    .conn
                    .lock()
                    .await
                    .write(
                        ServerboundCustomPayloadPacket {
                            identifier: ResourceLocation::new("brand").unwrap(),
                            // they don't have to know :)
                            data: "vanilla".into(),
                        }
                        .get(),
                    )
                    .await;

                tx.send(Event::Login).unwrap();
            }
            GamePacket::ClientboundUpdateViewDistancePacket(p) => {
                println!("Got view distance packet {:?}", p);
            }
            GamePacket::ClientboundCustomPayloadPacket(p) => {
                println!("Got custom payload packet {:?}", p);
            }
            GamePacket::ClientboundChangeDifficultyPacket(p) => {
                println!("Got difficulty packet {:?}", p);
            }
            GamePacket::ClientboundDeclareCommandsPacket(_p) => {
                println!("Got declare commands packet");
            }
            GamePacket::ClientboundPlayerAbilitiesPacket(p) => {
                println!("Got player abilities packet {:?}", p);
            }
            GamePacket::ClientboundSetCarriedItemPacket(p) => {
                println!("Got set carried item packet {:?}", p);
            }
            GamePacket::ClientboundUpdateTagsPacket(_p) => {
                println!("Got update tags packet");
            }
            GamePacket::ClientboundDisconnectPacket(p) => {
                println!("Got disconnect packet {:?}", p);
            }
            GamePacket::ClientboundUpdateRecipesPacket(_p) => {
                println!("Got update recipes packet");
            }
            GamePacket::ClientboundEntityEventPacket(_p) => {
                // println!("Got entity event packet {:?}", p);
            }
            GamePacket::ClientboundRecipePacket(_p) => {
                println!("Got recipe packet");
            }
            GamePacket::ClientboundPlayerPositionPacket(p) => {
                // TODO: reply with teleport confirm
                println!("Got player position packet {:?}", p);

                let (new_pos, y_rot, x_rot) = {
                    let player_lock = client.player.lock().unwrap();
                    let player_entity_id = player_lock.entity_id;
                    drop(player_lock);

                    let mut dimension_lock = client.dimension.lock().unwrap();
                    let dimension = dimension_lock.as_mut().unwrap();

                    let player_entity = dimension
                        .mut_entity_by_id(player_entity_id)
                        .expect("Player entity doesn't exist");

                    let delta_movement = &player_entity.delta;

                    let is_x_relative = p.relative_arguments.x;
                    let is_y_relative = p.relative_arguments.y;
                    let is_z_relative = p.relative_arguments.z;

                    let (delta_x, new_pos_x) = if is_x_relative {
                        player_entity.old_pos.x += p.x;
                        (delta_movement.x(), player_entity.pos().x + p.x)
                    } else {
                        player_entity.old_pos.x = p.x;
                        (0.0, p.x)
                    };
                    let (delta_y, new_pos_y) = if is_y_relative {
                        player_entity.old_pos.y += p.y;
                        (delta_movement.y(), player_entity.pos().y + p.y)
                    } else {
                        player_entity.old_pos.y = p.y;
                        (0.0, p.y)
                    };
                    let (delta_z, new_pos_z) = if is_z_relative {
                        player_entity.old_pos.z += p.z;
                        (delta_movement.z(), player_entity.pos().z + p.z)
                    } else {
                        player_entity.old_pos.z = p.z;
                        (0.0, p.z)
                    };

                    let mut y_rot = p.y_rot;
                    let mut x_rot = p.x_rot;
                    if p.relative_arguments.x_rot {
                        y_rot += player_entity.x_rot;
                    }
                    if p.relative_arguments.y_rot {
                        x_rot += player_entity.y_rot;
                    }

                    player_entity.delta = PositionDelta {
                        xa: delta_x,
                        ya: delta_y,
                        za: delta_z,
                    };
                    player_entity.set_rotation(y_rot, x_rot);
                    // TODO: minecraft sets "xo", "yo", and "zo" here but idk what that means
                    // so investigate that ig
                    let new_pos = EntityPos {
                        x: new_pos_x,
                        y: new_pos_y,
                        z: new_pos_z,
                    };
                    dimension
                        .move_entity(player_entity_id, new_pos)
                        .expect("The player entity should always exist");

                    (new_pos, y_rot, x_rot)
                };

                let mut conn_lock = client.conn.lock().await;
                conn_lock
                    .write(ServerboundAcceptTeleportationPacket { id: p.id }.get())
                    .await;
                conn_lock
                    .write(
                        ServerboundMovePlayerPacketPosRot {
                            x: new_pos.x,
                            y: new_pos.y,
                            z: new_pos.z,
                            y_rot,
                            x_rot,
                            // this is always false
                            on_ground: false,
                        }
                        .get(),
                    )
                    .await;
            }
            GamePacket::ClientboundPlayerInfoPacket(p) => {
                println!("Got player info packet {:?}", p);
            }
            GamePacket::ClientboundSetChunkCacheCenterPacket(p) => {
                println!("Got chunk cache center packet {:?}", p);
                client
                    .dimension
                    .lock()?
                    .as_mut()
                    .unwrap()
                    .update_view_center(&ChunkPos::new(p.x, p.z));
            }
            GamePacket::ClientboundLevelChunkWithLightPacket(p) => {
                println!("Got chunk with light packet {} {}", p.x, p.z);
                let pos = ChunkPos::new(p.x, p.z);
                // let chunk = Chunk::read_with_world_height(&mut p.chunk_data);
                // println("chunk {:?}")
                client
                    .dimension
                    .lock()?
                    .as_mut()
                    .expect("Dimension doesn't exist! We should've gotten a login packet by now.")
                    .replace_with_packet_data(&pos, &mut p.chunk_data.data.as_slice())
                    .unwrap();
            }
            GamePacket::ClientboundLightUpdatePacket(p) => {
                println!("Got light update packet {:?}", p);
            }
            GamePacket::ClientboundAddEntityPacket(p) => {
                println!("Got add entity packet {:?}", p);
                let entity = Entity::from(p);
                client
                    .dimension
                    .lock()?
                    .as_mut()
                    .expect("Dimension doesn't exist! We should've gotten a login packet by now.")
                    .add_entity(entity);
            }
            GamePacket::ClientboundSetEntityDataPacket(_p) => {
                // println!("Got set entity data packet {:?}", p);
            }
            GamePacket::ClientboundUpdateAttributesPacket(_p) => {
                // println!("Got update attributes packet {:?}", p);
            }
            GamePacket::ClientboundEntityVelocityPacket(_p) => {
                // println!("Got entity velocity packet {:?}", p);
            }
            GamePacket::ClientboundSetEntityLinkPacket(p) => {
                println!("Got set entity link packet {:?}", p);
            }
            GamePacket::ClientboundAddPlayerPacket(p) => {
                println!("Got add player packet {:?}", p);
                let entity = Entity::from(p);
                client
                    .dimension
                    .lock()?
                    .as_mut()
                    .expect("Dimension doesn't exist! We should've gotten a login packet by now.")
                    .add_entity(entity);
            }
            GamePacket::ClientboundInitializeBorderPacket(p) => {
                println!("Got initialize border packet {:?}", p);
            }
            GamePacket::ClientboundSetTimePacket(p) => {
                println!("Got set time packet {:?}", p);
            }
            GamePacket::ClientboundSetDefaultSpawnPositionPacket(p) => {
                println!("Got set default spawn position packet {:?}", p);
            }
            GamePacket::ClientboundContainerSetContentPacket(p) => {
                println!("Got container set content packet {:?}", p);
            }
            GamePacket::ClientboundSetHealthPacket(p) => {
                println!("Got set health packet {:?}", p);
            }
            GamePacket::ClientboundSetExperiencePacket(p) => {
                println!("Got set experience packet {:?}", p);
            }
            GamePacket::ClientboundTeleportEntityPacket(p) => {
                let mut dimension_lock = client.dimension.lock()?;
                let dimension = dimension_lock.as_mut().unwrap();

                dimension.move_entity(
                    p.id,
                    EntityPos {
                        x: p.x,
                        y: p.y,
                        z: p.z,
                    },
                )?;
            }
            GamePacket::ClientboundUpdateAdvancementsPacket(p) => {
                println!("Got update advancements packet {:?}", p);
            }
            GamePacket::ClientboundRotateHeadPacket(_p) => {
                // println!("Got rotate head packet {:?}", p);
            }
            GamePacket::ClientboundMoveEntityPosPacket(p) => {
                let mut dimension_lock = client.dimension.lock()?;
                let dimension = dimension_lock.as_mut().unwrap();

                dimension.move_entity_with_delta(p.entity_id, &p.delta)?;
            }
<<<<<<< HEAD
            GamePacket::ClientboundMoveEntityPosrotPacket(p) => {
                let mut state_lock = state.lock()?;
                let world = state_lock.world.as_mut().unwrap();
=======
            GamePacket::ClientboundMoveEntityPosRotPacket(p) => {
                let mut dimension_lock = client.dimension.lock()?;
                let dimension = dimension_lock.as_mut().unwrap();
>>>>>>> 37d854c7

                dimension.move_entity_with_delta(p.entity_id, &p.delta)?;
            }
            GamePacket::ClientboundMoveEntityRotPacket(p) => {
                println!("Got move entity rot packet {:?}", p);
            }
            GamePacket::ClientboundKeepAlivePacket(p) => {
                println!("Got keep alive packet {:?}", p);
                client
                    .conn
                    .lock()
                    .await
                    .write(ServerboundKeepAlivePacket { id: p.id }.get())
                    .await;
            }
            GamePacket::ClientboundRemoveEntitiesPacket(p) => {
                println!("Got remove entities packet {:?}", p);
            }
            GamePacket::ClientboundPlayerChatPacket(p) => {
                println!("Got player chat packet {:?}", p);
                tx.send(Event::Chat(ChatPacket::Player(Box::new(p.clone()))))
                    .unwrap();
            }
            GamePacket::ClientboundSystemChatPacket(p) => {
                println!("Got system chat packet {:?}", p);
                tx.send(Event::Chat(ChatPacket::System(p.clone()))).unwrap();
            }
            GamePacket::ClientboundSoundPacket(p) => {
                println!("Got sound packet {:?}", p);
            }
            GamePacket::ClientboundLevelEventPacket(p) => {
                println!("Got level event packet {:?}", p);
            }
            GamePacket::ClientboundBlockUpdatePacket(p) => {
                println!("Got block update packet {:?}", p);
                // TODO: update world
            }
            GamePacket::ClientboundAnimatePacket(p) => {
                println!("Got animate packet {:?}", p);
            }
            GamePacket::ClientboundSectionBlocksUpdatePacket(p) => {
                println!("Got section blocks update packet {:?}", p);
                // TODO: update world
            }
            GamePacket::ClientboundGameEventPacket(p) => {
                println!("Got game event packet {:?}", p);
            }
            GamePacket::ClientboundLevelParticlesPacket(p) => {
                println!("Got level particles packet {:?}", p);
            }
            GamePacket::ClientboundServerDataPacket(p) => {
                println!("Got server data packet {:?}", p);
            }
            GamePacket::ClientboundSetEquipmentPacket(p) => {
                println!("Got set equipment packet {:?}", p);
            }
            GamePacket::ClientboundUpdateMobEffectPacket(p) => {
                println!("Got update mob effect packet {:?}", p);
            }
            _ => panic!("Unexpected packet {:?}", packet),
        }

        Ok(())
    }

    /// Runs game_tick every 50 milliseconds.
    async fn game_tick_loop(client: Client, tx: UnboundedSender<Event>) {
        let mut game_tick_interval = time::interval(time::Duration::from_millis(50));
        // TODO: Minecraft bursts up to 10 ticks and then skips, we should too
        game_tick_interval.set_missed_tick_behavior(time::MissedTickBehavior::Burst);
        loop {
            game_tick_interval.tick().await;
            Self::game_tick(&client, &tx).await;
        }
    }

    /// Runs every 50 milliseconds.
    async fn game_tick(client: &Client, tx: &UnboundedSender<Event>) {
        if client.dimension.lock().unwrap().is_none() {
            return;
        }
        tx.send(Event::GameTick).unwrap();
    }
}

impl<T> From<std::sync::PoisonError<T>> for HandleError {
    fn from(e: std::sync::PoisonError<T>) -> Self {
        HandleError(e.to_string())
    }
}

impl From<String> for HandleError {
    fn from(e: String) -> Self {
        HandleError(e)
    }
}<|MERGE_RESOLUTION|>--- conflicted
+++ resolved
@@ -534,15 +534,9 @@
 
                 dimension.move_entity_with_delta(p.entity_id, &p.delta)?;
             }
-<<<<<<< HEAD
             GamePacket::ClientboundMoveEntityPosrotPacket(p) => {
-                let mut state_lock = state.lock()?;
-                let world = state_lock.world.as_mut().unwrap();
-=======
-            GamePacket::ClientboundMoveEntityPosRotPacket(p) => {
                 let mut dimension_lock = client.dimension.lock()?;
                 let dimension = dimension_lock.as_mut().unwrap();
->>>>>>> 37d854c7
 
                 dimension.move_entity_with_delta(p.entity_id, &p.delta)?;
             }
