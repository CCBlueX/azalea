use std::io::{Read, Write};

use azalea_core::{resource_location::ResourceLocation, Slot};
use packet_macros::{GamePacket, McBufReadable, McBufWritable};

use crate::mc_buf::{McBufReadable, McBufWritable, Readable, Writable};

#[derive(Clone, Debug, GamePacket)]
pub struct ClientboundUpdateRecipesPacket {
    pub recipes: Vec<Recipe>,
}

#[derive(Clone, Debug)]
pub struct Recipe {
    pub identifier: ResourceLocation,
    pub data: RecipeData,
}

#[derive(Clone, Debug, McBufReadable, McBufWritable)]
pub struct ShapelessRecipe {
    /// Used to group similar recipes together in the recipe book.
    /// Tag is present in recipe JSON
    group: String,
    ingredients: Vec<Ingredient>,
    result: Slot,
}
#[derive(Clone, Debug)]
pub struct ShapedRecipe {
    // TODO: make own McBufReadable and McBufWritable for this
    width: usize,
    height: usize,
    group: String,
    ingredients: Vec<Ingredient>,
    result: Slot,
}

impl McBufWritable for ShapedRecipe {
    fn write_into(&self, buf: &mut impl Write) -> Result<(), std::io::Error> {
        buf.write_varint(self.width.try_into().unwrap())?;
        buf.write_varint(self.height.try_into().unwrap())?;
        buf.write_utf(&self.group)?;
        for ingredient in &self.ingredients {
            ingredient.write_into(buf)?;
        }
        self.result.write_into(buf)?;

        Ok(())
    }
}
impl McBufReadable for ShapedRecipe {
    fn read_into(buf: &mut impl Read) -> Result<Self, String> {
        let width = buf.read_varint()?.try_into().unwrap();
        let height = buf.read_varint()?.try_into().unwrap();
        let group = buf.read_utf()?;
        let mut ingredients = Vec::with_capacity(width * height);
        for _ in 0..width * height {
            ingredients.push(Ingredient::read_into(buf)?);
        }
        let result = Slot::read_into(buf)?;

        Ok(ShapedRecipe {
            width,
            height,
            group,
            ingredients,
            result,
        })
    }
}

#[derive(Clone, Debug, McBufReadable, McBufWritable)]
pub struct CookingRecipe {
    group: String,
    ingredient: Ingredient,
    result: Slot,
    experience: f32,
    #[var]
    cooking_time: u32,
}
#[derive(Clone, Debug, McBufReadable, McBufWritable)]
pub struct StoneCuttingRecipe {
    group: String,
    ingredient: Ingredient,
    result: Slot,
}
#[derive(Clone, Debug, McBufReadable, McBufWritable)]
pub struct SmithingRecipe {
    base: Ingredient,
    addition: Ingredient,
    result: Slot,
}

#[derive(Clone, Debug)]
pub enum RecipeData {
    CraftingShapeless(ShapelessRecipe),
    CraftingShaped(ShapedRecipe),
    CraftingSpecialArmorDye,
    CraftingSpecialBookCloning,
    CraftingSpecialMapCloning,
    CraftingSpecialMapExtending,
    CraftingSpecialFireworkRocket,
    CraftingSpecialFireworkStar,
    CraftingSpecialFireworkStarFade,
    CraftingSpecialRepairItem,
    CraftingSpecialTippedArrow,
    CraftingSpecialBannerDuplicate,
    CraftingSpecialBannerAddPattern,
    CraftingSpecialShieldDecoration,
    CraftingSpecialShulkerBoxColoring,
    CraftingSpecialSuspiciousStew,
    Smelting(CookingRecipe),
    Blasting(CookingRecipe),
    Smoking(CookingRecipe),
    CampfireCooking(CookingRecipe),
    Stonecutting(StoneCuttingRecipe),
    Smithing(SmithingRecipe),
}

#[derive(Clone, Debug, McBufReadable, McBufWritable)]
pub struct Ingredient {
    pub allowed: Vec<Slot>,
}

impl McBufWritable for Recipe {
<<<<<<< HEAD
    fn write_into(&self, _buf: &mut impl Write) -> Result<(), std::io::Error> {
=======
    fn write_into(&self, buf: &mut impl Write) -> Result<(), std::io::Error> {
>>>>>>> d783a029
        todo!()
    }
}

impl McBufReadable for Recipe {
    fn read_into(buf: &mut impl Read) -> Result<Self, String> {
        let recipe_type = buf.read_resource_location()?;
        let identifier = buf.read_resource_location()?;

        // rust doesn't let us match ResourceLocation so we have to do a big
        // if-else chain :(
        let data = if recipe_type == ResourceLocation::new("minecraft:crafting_shapeless").unwrap()
        {
            RecipeData::CraftingShapeless(ShapelessRecipe::read_into(buf)?)
        } else if recipe_type == ResourceLocation::new("minecraft:crafting_shaped").unwrap() {
            RecipeData::CraftingShaped(ShapedRecipe::read_into(buf)?)
        } else if recipe_type
            == ResourceLocation::new("minecraft:crafting_special_armordye").unwrap()
        {
            RecipeData::CraftingSpecialArmorDye
        } else if recipe_type
            == ResourceLocation::new("minecraft:crafting_special_bookcloning").unwrap()
        {
            RecipeData::CraftingSpecialBookCloning
        } else if recipe_type
            == ResourceLocation::new("minecraft:crafting_special_mapcloning").unwrap()
        {
            RecipeData::CraftingSpecialMapCloning
        } else if recipe_type
            == ResourceLocation::new("minecraft:crafting_special_mapextending").unwrap()
        {
            RecipeData::CraftingSpecialMapExtending
        } else if recipe_type
            == ResourceLocation::new("minecraft:crafting_special_firework_rocket").unwrap()
        {
            RecipeData::CraftingSpecialFireworkRocket
        } else if recipe_type
            == ResourceLocation::new("minecraft:crafting_special_firework_star").unwrap()
        {
            RecipeData::CraftingSpecialFireworkStar
        } else if recipe_type
            == ResourceLocation::new("minecraft:crafting_special_firework_star_fade").unwrap()
        {
            RecipeData::CraftingSpecialFireworkStarFade
        } else if recipe_type
            == ResourceLocation::new("minecraft:crafting_special_repairitem").unwrap()
        {
            RecipeData::CraftingSpecialRepairItem
        } else if recipe_type
            == ResourceLocation::new("minecraft:crafting_special_tippedarrow").unwrap()
        {
            RecipeData::CraftingSpecialTippedArrow
        } else if recipe_type
            == ResourceLocation::new("minecraft:crafting_special_bannerduplicate").unwrap()
        {
            RecipeData::CraftingSpecialBannerDuplicate
        } else if recipe_type
            == ResourceLocation::new("minecraft:crafting_special_banneraddpattern").unwrap()
        {
            RecipeData::CraftingSpecialBannerAddPattern
        } else if recipe_type
            == ResourceLocation::new("minecraft:crafting_special_shielddecoration").unwrap()
        {
            RecipeData::CraftingSpecialShieldDecoration
        } else if recipe_type
            == ResourceLocation::new("minecraft:crafting_special_shulkerboxcoloring").unwrap()
        {
            RecipeData::CraftingSpecialShulkerBoxColoring
        } else if recipe_type
            == ResourceLocation::new("minecraft:crafting_special_suspiciousstew").unwrap()
        {
            RecipeData::CraftingSpecialSuspiciousStew
        } else if recipe_type == ResourceLocation::new("minecraft:smelting").unwrap() {
            RecipeData::Smelting(CookingRecipe::read_into(buf)?)
        } else if recipe_type == ResourceLocation::new("minecraft:blasting").unwrap() {
            RecipeData::Blasting(CookingRecipe::read_into(buf)?)
        } else if recipe_type == ResourceLocation::new("minecraft:smoking").unwrap() {
            RecipeData::Smoking(CookingRecipe::read_into(buf)?)
        } else if recipe_type == ResourceLocation::new("minecraft:campfire_cooking").unwrap() {
            RecipeData::CampfireCooking(CookingRecipe::read_into(buf)?)
        } else if recipe_type == ResourceLocation::new("minecraft:stonecutting").unwrap() {
            RecipeData::Stonecutting(StoneCuttingRecipe::read_into(buf)?)
        } else if recipe_type == ResourceLocation::new("minecraft:smithing").unwrap() {
            RecipeData::Smithing(SmithingRecipe::read_into(buf)?)
        } else {
            panic!("Unknown recipe type sent by server: {}", recipe_type);
        };

        let recipe = Recipe { identifier, data };

        Ok(recipe)
    }
}<|MERGE_RESOLUTION|>--- conflicted
+++ resolved
@@ -122,11 +122,7 @@
 }
 
 impl McBufWritable for Recipe {
-<<<<<<< HEAD
     fn write_into(&self, _buf: &mut impl Write) -> Result<(), std::io::Error> {
-=======
-    fn write_into(&self, buf: &mut impl Write) -> Result<(), std::io::Error> {
->>>>>>> d783a029
         todo!()
     }
 }
