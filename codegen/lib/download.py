from lib.utils import get_dir_location
from .mappings import Mappings
import requests
import json
import os

# make sure the downloads directory exists
if not os.path.exists(get_dir_location('downloads')):
    os.mkdir(get_dir_location('downloads'))


def get_burger():
    if not os.path.exists(get_dir_location('downloads/Burger')):
        print('\033[92mDownloading Burger...\033[m')
        os.system(
            f'cd {get_dir_location("downloads")} && git clone https://github.com/pokechu22/Burger && cd Burger && git pull')

        print('\033[92mInstalling dependencies...\033[m')
        os.system('cd downloads/Burger && pip install six jawa')


def get_version_manifest():
    if not os.path.exists(get_dir_location(f'downloads/version_manifest.json')):
        print(
            f'\033[92mDownloading version manifest...\033[m')
        version_manifest_data = requests.get(
<<<<<<< HEAD
            'https://piston-meta.mojang.com/mc/game/version_manifest.json').json()
        with open(f'downloads/version_manifest.json', 'w') as f:
=======
            'https://launchermeta.mojang.com/mc/game/version_manifest.json').json()
        with open(get_dir_location(f'downloads/version_manifest.json'), 'w') as f:
>>>>>>> 405a00c0
            json.dump(version_manifest_data, f)
    else:
        with open(get_dir_location(f'downloads/version_manifest.json'), 'r') as f:
            version_manifest_data = json.load(f)
    return version_manifest_data


def get_version_data(version_id: str):
    if not os.path.exists(get_dir_location(f'downloads/{version_id}.json')):
        version_manifest_data = get_version_manifest()

        print(
            f'\033[92mGetting data for \033[1m{version_id}..\033[m')
        try:
            package_url = next(
                filter(lambda v: v['id'] == version_id, version_manifest_data['versions']))['url']
        except StopIteration:
            raise ValueError(
                f'No version with id {version_id} found. Maybe delete downloads/version_manifest.json and try again?')
        package_data = requests.get(package_url).json()
        with open(get_dir_location(f'downloads/{version_id}.json'), 'w') as f:
            json.dump(package_data, f)
    else:
        with open(get_dir_location(f'downloads/{version_id}.json'), 'r') as f:
            package_data = json.load(f)
    return package_data


def get_client_jar(version_id: str):
    if not os.path.exists(get_dir_location(f'downloads/client-{version_id}.jar')):
        package_data = get_version_data(version_id)
        print('\033[92mDownloading client jar...\033[m')
        client_jar_url = package_data['downloads']['client']['url']
        with open(get_dir_location(f'downloads/client-{version_id}.jar'), 'wb') as f:
            f.write(requests.get(client_jar_url).content)


def get_server_jar(version_id: str):
    if not os.path.exists(get_dir_location(f'downloads/server-{version_id}.jar')):
        package_data = get_version_data(version_id)
        print('\033[92mDownloading server jar...\033[m')
        server_jar_url = package_data['downloads']['server']['url']
        with open(get_dir_location(f'downloads/server-{version_id}.jar'), 'wb') as f:
            f.write(requests.get(server_jar_url).content)


def get_mappings_for_version(version_id: str):
    if not os.path.exists(get_dir_location(f'downloads/mappings-{version_id}.txt')):
        package_data = get_version_data(version_id)

        client_mappings_url = package_data['downloads']['client_mappings']['url']

        mappings_text = requests.get(client_mappings_url).text

        with open(get_dir_location(f'downloads/mappings-{version_id}.txt'), 'w') as f:
            f.write(mappings_text)
    else:
        with open(get_dir_location(f'downloads/mappings-{version_id}.txt'), 'r') as f:
            mappings_text = f.read()
    return Mappings.parse(mappings_text)<|MERGE_RESOLUTION|>--- conflicted
+++ resolved
@@ -24,13 +24,8 @@
         print(
             f'\033[92mDownloading version manifest...\033[m')
         version_manifest_data = requests.get(
-<<<<<<< HEAD
             'https://piston-meta.mojang.com/mc/game/version_manifest.json').json()
-        with open(f'downloads/version_manifest.json', 'w') as f:
-=======
-            'https://launchermeta.mojang.com/mc/game/version_manifest.json').json()
         with open(get_dir_location(f'downloads/version_manifest.json'), 'w') as f:
->>>>>>> 405a00c0
             json.dump(version_manifest_data, f)
     else:
         with open(get_dir_location(f'downloads/version_manifest.json'), 'r') as f:
