use azalea_client::{Account, Event};
use azalea_core::ChunkPos;

#[tokio::main]
async fn main() {
    println!("Hello, world!");

    // let address = "95.111.249.143:10000";
<<<<<<< HEAD
    let address = "172.23.192.1:62522";
=======
    let address = "172.23.192.1:61385";
>>>>>>> d783a029
    // let response = azalea_client::ping::ping_server(&address.try_into().unwrap())
    //     .await
    //     .unwrap();

    // println!("{}", response.description.to_ansi(None));
    let account = Account::offline("bot");
    let mut client = account.join(&address.try_into().unwrap()).await.unwrap();
    println!("connected");

    while let Some(e) = client.next().await {
        match e {
<<<<<<< HEAD
            // TODO: have a "loaded" or "ready" event that fires when all chunks are loaded
            Event::Login => {
                // let state = client.state.lock().await;
                // let world = state.world.as_ref().unwrap();
                // let c = world[&ChunkPos::new(-1, -4)]
                //     .as_ref()
                //     .unwrap()
                //     .lock()
                //     .unwrap();
                // println!("{:?}", c);
=======
            Event::Login => {}
            Event::Chat(p) => {
                println!("{}", p.message.to_ansi(None));
>>>>>>> d783a029
            }
        }
    }

    println!("done");
}<|MERGE_RESOLUTION|>--- conflicted
+++ resolved
@@ -6,11 +6,7 @@
     println!("Hello, world!");
 
     // let address = "95.111.249.143:10000";
-<<<<<<< HEAD
-    let address = "172.23.192.1:62522";
-=======
     let address = "172.23.192.1:61385";
->>>>>>> d783a029
     // let response = azalea_client::ping::ping_server(&address.try_into().unwrap())
     //     .await
     //     .unwrap();
@@ -22,7 +18,6 @@
 
     while let Some(e) = client.next().await {
         match e {
-<<<<<<< HEAD
             // TODO: have a "loaded" or "ready" event that fires when all chunks are loaded
             Event::Login => {
                 // let state = client.state.lock().await;
@@ -33,11 +28,9 @@
                 //     .lock()
                 //     .unwrap();
                 // println!("{:?}", c);
-=======
-            Event::Login => {}
+            }
             Event::Chat(p) => {
                 println!("{}", p.message.to_ansi(None));
->>>>>>> d783a029
             }
         }
     }
